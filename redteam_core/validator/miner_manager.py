--- conflicted
+++ resolved
@@ -7,28 +7,7 @@
 from redteam_core.constants import constants
 from redteam_core.validator.challenge_manager import ChallengeManager
 
-<<<<<<< HEAD
 
-class ChallengeRecord(BaseModel):
-    point: float = 0
-    score: float = 0
-    date: str = datetime.datetime.now(datetime.timezone.utc).strftime("%Y-%m-%d")
-    scored_date: Optional[str] = None
-    docker_hub_id: Optional[str] = None
-    uid: Optional[int] = None
-    ss58_address: Optional[str] = None
-
-
-class ScoringLog(BaseModel):
-    score: float
-    miner_input: Optional[dict] = None
-    miner_output: Optional[dict] = None
-    error: Optional[str] = None
-    baseline_score: Optional[float] = None
-
-
-=======
->>>>>>> ce27fa4a
 class MinerManager:
     def __init__(
         self,
