import time
import json
import datetime
import traceback
import requests
from typing import Optional, Union, Tuple

import numpy as np
import bittensor as bt

from threading import Thread
from cryptography.fernet import Fernet

from redteam_core import (
    Commit,
    BaseValidator,
    challenge_pool,
    constants,
    MinerManager,
    StorageManager,
<<<<<<< HEAD
    ValidatorLogHandler,
    ScoringLog,
=======
    ScoringLog
>>>>>>> bd524c8d
)
from redteam_core.validator import start_bittensor_log_listener
from redteam_core.validator.miner_manager import ChallengeRecord
from redteam_core.common import get_config

class Validator(BaseValidator):
    def __init__(self, config: bt.Config):
        """
        Initializes the Validator by setting up MinerManager instances for all active challenges.
        """
        super().__init__(config)

        self.miner_managers = {}
        self.smooth_transition_challenge()
        # self.active_challenges = challenge_pool.ACTIVE_CHALLENGES
        # self.miner_managers = {
        #     challenge: MinerManager(challenge_name=challenge, challenge_incentive_weight=self.active_challenges[challenge]["challenge_incentive_weight"])
        #     for challenge in self.active_challenges.keys()
        # }

<<<<<<< HEAD
        # Get storage API KEY
        storage_api_key = self._get_storage_api_key()
=======
        # Get the storage API key
        storage_api_key = self._get_storage_api_key()

        # Start the Bittensor log listener
        start_bittensor_log_listener(api_key=storage_api_key)

>>>>>>> bd524c8d
        # Setup storage manager and publish public hf_repo_id for storage
        self.storage_manager = StorageManager(
            cache_dir=self.config.validator.cache_dir,
            hf_repo_id=self.config.validator.hf_repo_id,
            sync_on_init=True
        )
        # Commit the repo_id
        self.commit_repo_id_to_chain(
            hf_repo_id=self.config.validator.hf_repo_id,
            max_retries=5
        )
        # Initialize log handler
        self.log_handler = ValidatorLogHandler(
            api_key=storage_api_key,
            buffer_size=50,

        )


        # Initialize validator state
        self.miner_submit = {} # {(uid, ss58_address): {challenge_name: {commit_timestamp: int, encrypted_commit: str, key: str, commit: str, log: dict}}}
        self._init_validator_state()

        self.scoring_dates: list[str] = []

    # MARK: Initialization and Setup
    def _init_validator_state(self):
        """
        Initialize validator state based on scoring configuration.

        This method handles initialization of two key components:
        1. Challenge Records: Always initialized from subnet to ensure network consistency
        2. Miner Submissions: Source depends on scoring configuration
            - Centralized scoring: Initialize from subnet
            - Local scoring: Initialize from local cache

        Note: This method should be called during validator initialization
        to ensure proper state setup before processing any challenges.
        """
        bt.logging.info("[INIT] Starting validator state initialization...")

        # Always init challenge records from subnet for network consistency
        self._init_challenge_records_from_subnet()

        # Initialize miner submissions based on scoring mode
        if self.config.validator.use_centralized_scoring:
            self._init_miner_submit_from_subnet()
        else:
            self._init_miner_submit_from_cache()

        bt.logging.success("[INIT] Validator state initialization completed")

    def smooth_transition_challenge(self):
        # TODO: Remove this next update
        """
        Smooth transition challenge from old to new challenge
        """
        from copy import deepcopy
        # avoid mutating the original ACTIVE_CHALLENGES
        all_challenges = deepcopy(challenge_pool.ACTIVE_CHALLENGES)
        if datetime.datetime.now(datetime.timezone.utc) <= datetime.datetime(2025, 2, 14, 14, 0, 0, 0, datetime.timezone.utc):
            all_challenges.pop("response_quality_adversarial_v3", None)
            all_challenges.pop("response_quality_ranker_v3", None)
            all_challenges.pop("humanize_behaviour_v1", None)
        else:
            all_challenges.pop("response_quality_adversarial_v2", None)
            all_challenges.pop("response_quality_ranker_v2", None)
            all_challenges.pop("webui_auto", None)

        self.active_challenges = all_challenges
        for challenge in self.active_challenges.keys():
            if challenge not in self.miner_managers:
                self.miner_managers[challenge] = MinerManager(
                    challenge_name=challenge,
                    challenge_incentive_weight=self.active_challenges[challenge]["challenge_incentive_weight"],
                    metagraph=self.metagraph
                )

    def _init_miner_submit_from_cache(self):
        """
        Initializes miner_submit data from local cache.
        """
        miner_submit = {}
        for challenge_name, cache in self.storage_manager.local_caches.items():
            for key in cache:
                submission = cache[key]
                miner_uid = submission["miner_uid"]
                miner_ss58_address = submission["miner_ss58_address"]
                challenge_name = submission["challenge_name"]
                current_submission = miner_submit.setdefault((miner_uid, miner_ss58_address), {}).get(challenge_name)
                if current_submission:
                    current_commit_timestamp = current_submission["commit_timestamp"]
                    # Update submission if it is newer and encrypted commit is different
                    if current_commit_timestamp < submission["commit_timestamp"] and current_submission["encrypted_commit"] != submission["encrypted_commit"]:
                        miner_submit[(miner_uid, miner_ss58_address)][challenge_name] = submission
                    # Update submission if it is older and encrypted commit is the same
                    elif current_commit_timestamp > submission["commit_timestamp"] and current_submission["encrypted_commit"] == submission["encrypted_commit"]:
                        miner_submit[(miner_uid, miner_ss58_address)][challenge_name] = submission
                else:
                    miner_submit[(miner_uid, miner_ss58_address)][challenge_name] = submission

        self.miner_submit = miner_submit

    def _init_miner_submit_from_subnet(self, is_today_scored: bool = False):
        """
        Initializes miner_submit data from subnet by fetching the data from the API endpoint
        and populating the miner_submit dictionary with the response.
        """
        try:
            endpoint = constants.STORAGE_URL + "/fetch-miner-submit"
            data = {
                "validator_ss58_address": self.metagraph.hotkeys[self.uid],
                "is_today_scored": is_today_scored,
                "challenge_names": list(self.active_challenges.keys())
            }
            self._sign_with_private_key(data)

            response = requests.post(endpoint, json=data)

            if response.status_code == 200:
                data = response.json()

                for miner_ss58_address, challenges in data['miner_submit'].items():
                    if miner_ss58_address in self.metagraph.hotkeys:
                        miner_uid = self.metagraph.hotkeys.index(miner_ss58_address)
                    else:
                        # Skip if miner hotkey no longer in metagraph
                        continue
                    for challenge_name, commit_data in challenges.items():
                        self.miner_submit.setdefault((miner_uid, miner_ss58_address), {})[challenge_name] = {
                            "commit_timestamp": commit_data["commit_timestamp"],
                            "encrypted_commit": commit_data["encrypted_commit"],
                            "key": commit_data["key"],
                            "commit": commit_data["commit"],
                            "log": commit_data.get("log", {})
                        }

                bt.logging.success("[INIT] Miner submit data successfully initialized from storage.")
            else:
                bt.logging.error(f"[INIT] Failed to fetch miner submit data: {response.status_code} - {response.text}")
        except Exception as e:
            bt.logging.error(f"[INIT] Error initializing miner submit data from storage: {e}")

    def _init_challenge_records_from_subnet(self, validator_ss58_address=None, is_today_scored: bool = False):
        try:
            endpoint = constants.STORAGE_URL + "/fetch-challenge-records"
            data = {
                "validator_ss58_address": validator_ss58_address,
                "is_today_scored": is_today_scored,
                "challenge_names": list(self.active_challenges.keys())
            }
            self._sign_with_private_key(data)
            response = requests.post(endpoint, json=data)

            if response.status_code == 200:
                data = response.json()

                for challenge_name, challenge_record in data.items():
                    if challenge_name in self.miner_managers:
                        self.miner_managers[challenge_name].challenge_records = {date: ChallengeRecord(**record) for date, record in challenge_record.items()}
                bt.logging.success("[INIT] Challenge records data successfully initialized from storage.")
            else:
                bt.logging.error(f"[INIT] Failed to fetch challenge records data: {response.status_code} - {response.text}")
        except Exception as e:
            bt.logging.error(f"[INIT] Error initializing challenge records data from storage: {e}")
            raise  # Re-raise to handle initialization failure

    # MARK: Validation Loop
    def forward(self):
        """
        Execute the main validation cycle for all active challenges.

        Flow:
            - Query miners → Reveal commits → Score → Store

        The scoring method is determined by the config setting 'use_centralized_scoring':
            - True: Uses centralized scoring server
            - False: Runs scoring locally on validator 's machine

        Note: This method is called periodically as part of the validator's
        main loop to process new miner submissions and update scores.
        """
        self.smooth_transition_challenge()
        self.update_miner_commit(self.active_challenges)
        bt.logging.success(f"[FORWARD] Forwarding for {datetime.datetime.now(datetime.timezone.utc)}")
        revealed_commits = self.get_revealed_commits()

        for challenge, (commits, uid_ss58_address_pairs) in revealed_commits.items():
            if challenge not in self.active_challenges:
                continue
            self.miner_managers[challenge].update_identity_to_commit(uid_ss58_address_pairs=uid_ss58_address_pairs, commits=commits)

        if self.config.validator.use_centralized_scoring:
            self.forward_centralized_scoring(revealed_commits)
        else:
            self.forward_local_scoring(revealed_commits)

        self.store_miner_commits()

    def forward_centralized_scoring(self, revealed_commits: dict[str, tuple[list[str], list[Tuple[int, str]]]]):
        """
        Forward pass for centralized scoring.
        1. Save revealed commits to storage
        2. Get scoring logs from centralized scoring endpoint
        3. Update scores if scoring for all submissions of a challenge is done

        Args:
            revealed_commits (dict): Mapping of challenge names to their commit data
                Format: {
                    "challenge_name": ([docker_hub_ids], [(miner_uid, miner_ss58_address) pairs])
                }
        """
        bt.logging.info(f"[FORWARD CENTRALIZED SCORING] Saving Revealed commits to storage ...")
        self.store_miner_commits()

        # Get current time info
        today = datetime.datetime.now(datetime.timezone.utc)
        today_key = today.strftime("%Y-%m-%d")
        current_hour = today.hour
        validate_scoring_hour = current_hour >= constants.SCORING_HOUR
        validate_scoring_date = today_key not in self.scoring_dates
        # Validate if scoring is due
        if validate_scoring_hour and validate_scoring_date and revealed_commits:

            # Store logs for all submissions from all challenges
            all_challenge_logs: dict[str, list[ScoringLog]] = {}
            # Initialize a dictionary to track if scoring is done for each challenge
            is_scoring_done = {challenge_name: False for challenge_name in self.active_challenges.keys()}

            # Loop until all challenges have finished scoring
            while True:
                for challenge_name in self.active_challenges.keys():
                    if is_scoring_done[challenge_name]:
                        continue

                    try:
                        bt.logging.info(f"[FORWARD CENTRALIZED SCORING] Getting scoring logs from centralized scoring endpoint for challenge: {challenge_name} ...")
                        logs, is_done = self.get_centralized_scoring_logs(challenge_name, revealed_commits)
                        is_scoring_done[challenge_name] = is_done

                        if is_done:
                            bt.logging.info(f"[FORWARD CENTRALIZED SCORING] Scoring done for challenge: {challenge_name} ...")
                            all_challenge_logs[challenge_name] = logs
                            self.miner_managers[challenge_name].update_scores(logs)
                    except Exception as e:
                        # Continue to next challenge if error occurs
                        bt.logging.error(f"[FORWARD CENTRALIZED SCORING] Error getting scoring logs and update scores for challenge: {challenge_name}: {traceback.format_exc()}")
                        continue

                # Break if all challenges have finished scoring
                if all(is_scoring_done.values()):
                    break
                # TODO: CHECK IF THIS CAN BLOCK INDEFINITELY
                # Sleep for a period before checking again
                time.sleep(60 * 10)

            self.scoring_dates.append(today_key)
            self._update_miner_scoring_logs(all_challenge_logs=all_challenge_logs) # Update logs to miner_submit for storing
            self.store_challenge_records() # n_uidsTODO: REMOVE AFTER TWO WEEKS WHEN ALL VALIDATORS HAVE UPDATED TO NEW VERSION
            self.store_challenge_records_new(dates=today_key) # Store challenge records for today
        else:
            bt.logging.warning(f"[FORWARD CENTRALIZED SCORING] Skipping scoring for {today_key}")
            bt.logging.info(f"[FORWARD CENTRALIZED SCORING] Current hour: {current_hour}, Scoring hour: {constants.SCORING_HOUR}")
            bt.logging.info(f"[FORWARD CENTRALIZED SCORING] Scoring dates: {self.scoring_dates}")
            bt.logging.info(f"[FORWARD CENTRALIZED SCORING] Revealed commits: {str(revealed_commits)[:100]}...")

    def forward_local_scoring(self, revealed_commits: dict[str, tuple[list[str], list[Tuple[int, str]]]]):
        """
        Execute local scoring for revealed miner commits.

        This method handles the local scoring workflow:
        1. Validates if scoring should be performed based on time conditions
        2. For each eligible challenge:
            - Runs the challenge controller
            - Updates scores in miner manager
        3. Updates all scoring logs and store challenge records after validating

        Args:
            revealed_commits (dict): Mapping of challenge names to their commit data
                Format: {
                    "challenge_name": ([docker_hub_ids], [(miner_uid, miner_ss58_address) pairs])
                }

        Time Conditions:
            - Current hour must be >= SCORING_HOUR
            - Today's date must not be in scoring_dates
            - There must be revealed commits to score
        """
        # Get current time info
        today = datetime.datetime.now(datetime.timezone.utc)
        current_hour = today.hour
        today_key = today.strftime("%Y-%m-%d")
        validate_scoring_hour = current_hour >= constants.SCORING_HOUR
        validate_scoring_date = today_key not in self.scoring_dates
        # Validate if scoring is due
        if validate_scoring_hour and validate_scoring_date and revealed_commits:
            bt.logging.info(f"[FORWARD LOCAL SCORING] Running scoring for {today_key}")

            # Store logs for all submissions from all challenges
            all_challenge_logs: dict[str, list[ScoringLog]] = {}

            for challenge, (commits, miner_uid_ss58_address_pairs) in revealed_commits.items():
                if challenge not in self.active_challenges:
                    continue

                bt.logging.info(f"[FORWARD LOCAL SCORING] Running challenge: {challenge}")
                controller = self.active_challenges[challenge]["controller"](
                    challenge_name=challenge,
                    miner_docker_images=commits,
                    uid_ss58_address_pairs=miner_uid_ss58_address_pairs,
                    challenge_info=self.active_challenges[challenge]
                )
                logs = controller.start_challenge()
                logs = [ScoringLog(**log) for log in logs]
                all_challenge_logs[challenge] = logs
                self.miner_managers[challenge].update_scores(logs)
                bt.logging.info(f"[FORWARD LOCAL SCORING] Scoring for challenge: {challenge} has been completed for {today_key}")

            bt.logging.info(f"[FORWARD LOCAL SCORING] All tasks: Scoring completed for {today_key}")
            self.scoring_dates.append(today_key)
            self._update_miner_scoring_logs(all_challenge_logs=all_challenge_logs) # Update logs to miner_submit for storing
            self.store_challenge_records() # TODO: REMOVE AFTER TWO WEEKS WHEN ALL VALIDATORS HAVE UPDATED TO NEW VERSION (STILL USEFUL, DO NOT REMOVE)
            self.store_challenge_records_new(dates=today_key) # Store challenge records for today
        else:
            bt.logging.warning(f"[FORWARD LOCAL SCORING] Skipping scoring for {today_key}")
            bt.logging.info(f"[FORWARD LOCAL SCORING] Current hour: {current_hour}, Scoring hour: {constants.SCORING_HOUR}")
            bt.logging.info(f"[FORWARD LOCAL SCORING] Scoring dates: {self.scoring_dates}")
            bt.logging.info(f"[FORWARD LOCAL SCORING] Revealed commits: {str(revealed_commits)[:100]}...")

    def get_centralized_scoring_logs(
            self,
            challenge_name: str,
            revealed_commits: dict[str, tuple[list[str], list[int]]]
    ) -> tuple[list[ScoringLog], bool]:
        """
        Get scoring logs from centralized server and determine if scoring is complete for all revealed commits.

        Args:
            challenge_name: Name of the challenge
            revealed_commits: Dictionary mapping challenge names to tuples of (docker_ids, miner_uids)

        Returns:
            tuple: (scoring_logs, is_scoring_done)
                - scoring_logs: List of ScoringLog objects
                - is_scoring_done: True if all revealed commits have scores
        """
        scoring_logs = []

        try:
            # Get revealed docker IDs for this challenge
            docker_ids, miner_uids = revealed_commits.get(challenge_name, ([], []))
            if not docker_ids:  # No commits to score
                return scoring_logs, True

            # Create mapping of docker_id to miner_uid
            mapping_docker_id_miner_id = dict(zip(docker_ids, miner_uids))

            # Get scoring logs from server
            endpoint = constants.REWARDING_URL + "/get_scoring_logs"
            endpoint_v2 = constants.REWARDING_URL + "/v2/get_scoring_logs"

            # Try new API first
            try:
                response = requests.get(endpoint_v2, params={
                    "challenge_name": challenge_name,
                    "docker_hub_ids": docker_ids
                })
                response.raise_for_status()
                submission_scoring_logs: dict[str, Optional[list[dict]]] = response.json()
                # Track which docker IDs have scores
                scored_docker_ids = set()

                # Process scoring logs
                for docker_hub_id, logs in submission_scoring_logs.items():
                    try:
                        if docker_hub_id in mapping_docker_id_miner_id and logs:
                            miner_uid = mapping_docker_id_miner_id[docker_hub_id]
                            scored_docker_ids.add(docker_hub_id)

                            for log in logs:
                                scoring_logs.append(
                                    ScoringLog(
                                        uid=miner_uid,
                                        score=log["score"],
                                        miner_input=log["miner_input"],
                                        miner_output=log["miner_output"],
                                        miner_docker_image=docker_hub_id,
                                        error=log.get("error"),
                                        baseline_score=log.get("baseline_score")
                                    )
                                )
                    except Exception as e:
                        bt.logging.error(f"[GET CENTRALIZED SCORING LOGS] Get scoring logs for{docker_hub_id} failed: {e}")
            except (requests.RequestException, KeyError):
                # TODO: OLD VERSION, REMOVE AFTER TWO WEEKS WHEN ALL VALIDATORS HAVE UPDATED TO NEW VERSION
                # Fallback to old API format
                bt.logging.warning(f"[GET CENTRALIZED SCORING LOGS] Falling back to old API format for challenge: {challenge_name}")
                response = requests.get(endpoint, params={"challenge_name": challenge_name})
                response.raise_for_status()
                data = response.json()

                submission_scoring_logs = data["submission_scoring_logs"]

                # Track which docker IDs have scores
                scored_docker_ids = set()

                # Process scoring logs
                for docker_hub_id, logs in submission_scoring_logs.items():
                    try:
                        if docker_hub_id in mapping_docker_id_miner_id and logs:
                            miner_uid = mapping_docker_id_miner_id[docker_hub_id]
                            scored_docker_ids.add(docker_hub_id)

                            for log in logs:
                                scoring_logs.append(
                                    ScoringLog(
                                        uid=miner_uid,
                                        score=log["score"],
                                        miner_input=log.get("miner_input"),
                                        miner_output=log.get("miner_output"),
                                        miner_docker_image=docker_hub_id,
                                        error=log.get("error"),
                                        baseline_score=log.get("baseline_score")
                                    )
                                )
                    except Exception as e:
                        bt.logging.error(f"[GET CENTRALIZED SCORING LOGS] Get scoring logs for{docker_hub_id} failed: {e}")
            # Determine if scoring is complete by checking if all revealed commits have scores
            is_scoring_done = len(scored_docker_ids) == len(set(docker_ids)) or data.get("is_scoring_done", False)

        except Exception as e:
            bt.logging.error(f"[GET CENTRALIZED SCORING LOGS] Error getting scoring logs: {e}")
            return scoring_logs, False

        return scoring_logs, is_scoring_done

    def set_weights(self) -> None:
        """
        Sets the weights of the miners on-chain based on their accumulated scores.
        Accumulates scores from all challenges.
        """
        n_uids = int(self.metagraph.n)
        uids = list(range(n_uids))
        weights = np.zeros(len(uids))

        # Accumulate scores from all challenges
        for challenge, miner_manager in self.miner_managers.items():
            scores = miner_manager.get_onchain_scores(n_uids)
            bt.logging.debug(f"[SET WEIGHTS] {challenge} scores: {scores}")
            weights += scores * miner_manager.challenge_incentive_weight

        (
            processed_weight_uids,
            processed_weights,
        ) = bt.utils.weight_utils.process_weights_for_netuid(
            uids=self.metagraph.uids,
            weights=weights,
            netuid=self.config.netuid,
            subtensor=self.subtensor,
            metagraph=self.metagraph,
        )
        (
            uint_uids,
            uint_weights,
        ) = bt.utils.weight_utils.convert_weights_and_uids_for_emit(
            uids=processed_weight_uids, weights=processed_weights
        )

        print(uint_weights, processed_weights)

        # Set weights on-chain
        result, log = self.subtensor.set_weights(
            wallet=self.wallet,
            netuid=self.config.netuid,
            uids=uint_uids,
            weights=uint_weights,
            version_key=constants.SPEC_VERSION,
        )

        if result:
            bt.logging.success(f"[SET WEIGHTS]: {log}")
        else:
            bt.logging.error(f"[SET WEIGHTS]: {log}")

    # MARK: Commit Management
    def update_miner_commit(self, active_challenges: dict):
        """
        Queries the axons for miner commit updates and decrypts them if the reveal interval has passed.
        """
        # uids = [1]  # Change this to query multiple uids as needed
        uids = self.metagraph.uids

        axons = [self.metagraph.axons[i] for i in uids]
        ss58_addresses = [self.metagraph.hotkeys[i] for i in uids]
        dendrite = bt.dendrite(wallet=self.wallet)
        synapse = Commit()

        responses: list[Commit] = dendrite.query(
            axons, synapse, timeout=constants.QUERY_TIMEOUT
        )

        # Update new miner commits to self.miner_submit
        for uid, ss58_address, response in zip(uids, ss58_addresses, responses):
            this_miner_submit = self.miner_submit.setdefault((uid, ss58_address), {})
            encrypted_commit_dockers = response.encrypted_commit_dockers
            keys = response.public_keys

            for challenge_name, encrypted_commit in encrypted_commit_dockers.items():
                if challenge_name not in active_challenges:
                    this_miner_submit.pop(challenge_name, None)
                    continue
                # Update miner commit data if it's new
                if encrypted_commit != this_miner_submit.get(challenge_name, {}).get(
                    "encrypted_commit"
                ):
                    this_miner_submit[challenge_name] = {
                        "commit_timestamp": time.time(),
                        "encrypted_commit": encrypted_commit,
                        "key": keys.get(challenge_name),
                        "commit": "",
                        "log": {}
                    }

                elif keys.get(challenge_name):
                    this_miner_submit[challenge_name]["key"] = keys.get(challenge_name)

                # Reveal commit if the interval has passed
                commit_timestamp = this_miner_submit[challenge_name]["commit_timestamp"]
                encrypted_commit = this_miner_submit[challenge_name]["encrypted_commit"]
                key = this_miner_submit[challenge_name]["key"]
                if constants.is_commit_on_time(commit_timestamp):
                    try:
                        f = Fernet(key)
                        commit = f.decrypt(encrypted_commit).decode()
                        this_miner_submit[challenge_name]["commit"] = commit
                    except Exception as e:
                        bt.logging.error(f"Failed to decrypt commit: {e}")

        # Cutoff miners not in metagraph
        for (uid, ss58_address), _ in self.miner_submit.items():
            if ss58_address not in self.metagraph.hotkeys:
                del self.miner_submit[(uid, ss58_address)]

    def get_revealed_commits(self) -> dict:
        """
        Collects all revealed commits from miners.

        Returns:
            A dictionary where the key is the challenge name and the value is a tuple:
            (list of docker_hub_ids, list of (uid, hotkey) pairs).
        """
        revealed_commits = {}
        for (uid, ss58_address), commits in self.miner_submit.items():
            for challenge_name, commit in commits.items():
                bt.logging.info(f"- {uid} - {ss58_address} - {challenge_name} - {commit.get('encrypted_commit')}")
                if commit.get("commit"):
                    this_challenge_revealed_commits = revealed_commits.setdefault(
                        challenge_name, ([], [])
                    )
                    docker_hub_id = commit["commit"].split("---")[1]
                    this_challenge_revealed_commits[0].append(docker_hub_id)
                    this_challenge_revealed_commits[1].append((uid, ss58_address))
                    commit["docker_hub_id"] = docker_hub_id
        return revealed_commits

    def _update_miner_scoring_logs(self, all_challenge_logs: dict[str, list[ScoringLog]]):
        """
        Updates miner submissions with scoring logs for each challenge.
        This method keeps only the most recent 14 days of scoring logs in memory.

        Args:
            all_challenge_logs (dict): A dictionary of challenge names and lists of `ScoringLog` objects.

        Raises:
            KeyError: If a miner UID is not found in `miner_submit`.
        """
        today = datetime.datetime.now(datetime.timezone.utc).strftime("%Y-%m-%d")
        # Track the cutoff date for the TTL (14 days ago)
        cutoff_date = (datetime.datetime.now(datetime.timezone.utc) - datetime.timedelta(days=14)).strftime("%Y-%m-%d")

        for challenge_name, logs in all_challenge_logs.items():
            for log in logs:
                miner_uid, miner_ss58_address = log.uid, log.ss58_address
                current_logs = self.miner_submit[(miner_uid, miner_ss58_address)][challenge_name]["log"]

                # Cutoff old scoring and update latest score
                for log_date in list(current_logs.keys()):
                    if log_date < cutoff_date:
                        del current_logs[log_date]
                if today not in current_logs:
                    current_logs[today] = []
                current_logs[today].append(log.model_dump())
                self.miner_submit[(miner_uid, miner_ss58_address)][challenge_name]["log"] = current_logs

    # MARK: Storage
    def store_miner_commits(self):
        """
        Store miner commita to storage.
        """
        data_to_store: list[dict] = []

        for (uid, ss58_address), commits in self.miner_submit.items():
            for challenge_name, commit in commits.items():
                miner_uid, miner_ss58_address = uid, ss58_address
                validator_uid, validator_ss58_address = self.uid, self.metagraph.hotkeys[self.uid]
                # Construct data
                data = {
                    "miner_uid": int(miner_uid),
                    "miner_ss58_address": miner_ss58_address,
                    "validator_uid": validator_uid,
                    "validator_ss58_address": validator_ss58_address,
                    "challenge_name": challenge_name,
                    "commit_timestamp": commit["commit_timestamp"],
                    "encrypted_commit": commit["encrypted_commit"],
                    # encrypted_commit implicitly converted to string by FastAPI due to lack of annotation so no decode here
                    "key": commit["key"],
                    "commit": commit["commit"],
                    "log": commit["log"]
                }
                # Sign the submission
                self._sign_with_private_key(data=data)

                data_to_store.append(data)
        try:
            self.storage_manager.update_batch(records=data_to_store, process_method="update_record", async_update=True)
        except Exception as e:
            bt.logging.error(f"Failed to queue miner commit data for storage: {e}")

    # TODO: RENAME TO STORE_CHALLENGE_RECORDS AFTER REMOVE OLD VERSION
    def store_challenge_records_new(self, dates: Optional[Union[str, list[str]]] = None, store_all_dates: bool = False):
        """
        Store challenge records to storage.

        Args:
            dates (Optional[Union[str, list[str]]]): Specific date(s) to store in 'YYYY-MM-DD' format.
                If None, stores only today's records.
            store_all_dates (bool): If True, stores all available challenge records regardless of date.
                This takes precedence over the dates parameter.
        """
        today = datetime.datetime.now(datetime.timezone.utc).strftime("%Y-%m-%d")
        data_to_store: list[dict] = []

        # Determine which dates to process
        if store_all_dates:
            target_dates = None  # Will process all dates
        elif dates:
            target_dates = [dates] if isinstance(dates, str) else dates
        else:
            target_dates = [today]

        # Process each challenge and its records
        for challenge_name, miner_manager in self.miner_managers.items():
            for date, challenge_record in miner_manager.challenge_records.items():
                # Skip if date doesn't match our criteria
                if target_dates and date not in target_dates:
                    continue

                # Construct data for this record
                data = {
                    "validator_ss58_address": self.metagraph.hotkeys[self.uid],
                    "validator_uid": self.uid,
                    "challenge_name": challenge_name,
                    **challenge_record.model_dump()
                }
                # Sign the record
                self._sign_with_private_key(data)
                data_to_store.append(data)

        try:
            self.storage_manager.update_batch(records=data_to_store, process_method="update_challenge_record", async_update=True)
        except Exception as e:
            bt.logging.error(f"Failed to store challenge records: {e}")

    # TODO: REMOVE AFTER TWO WEEKS WHEN ALL VALIDATORS HAVE UPDATED TO NEW VERSION
    def store_challenge_records(self):
        challenge_records = {}
        for challenge_name, miner_manager in self.miner_managers.items():
            challenge_records[challenge_name] =  {
                date: record.__dict__ for date, record in miner_manager.challenge_records.items()
            }
        data = {
            "validator_ss58_address": self.metagraph.hotkeys[self.uid],
            "validator_uid": self.uid,
            "challenge_records": challenge_records
        }
        self._sign_with_private_key(data)
        self.storage_manager.update_challenge_records(data)

    def store_repo_id(self):
        data = {
            "validator_ss58_address": self.metagraph.hotkeys[self.uid],
            "validator_uid": self.uid,
            "hf_repo_id": self.config.validator.hf_repo_id
        }
        self._sign_with_private_key(data)
        self.storage_manager.update_repo_id(data)

    def commit_repo_id_to_chain(self, hf_repo_id: str, max_retries: int = 5) -> None:
        """
        Commits the repository ID to the blockchain, ensuring the process succeeds with retries.
        Also stores repo id to the centralized storage.

        Args:
            repo_id (str): The repository ID to commit.
            max_retries (int): Maximum number of retries in case of failure. Defaults to 5.

        Raises:
            RuntimeError: If the commitment fails after all retries.
        """
        message = f"{self.wallet.hotkey.ss58_address}---{hf_repo_id}"
        self.store_repo_id()

        for attempt in range(1, max_retries + 1):
            try:
                bt.logging.info(f"Attempting to commit repo ID '{hf_repo_id}' to the blockchain (Attempt {attempt})...")
                self.subtensor.commit(
                    wallet=self.wallet,
                    netuid=self.config.netuid,
                    data=message,
                )
                bt.logging.success(f"Successfully committed repo ID '{hf_repo_id}' to the blockchain.")
                return
            except Exception as e:
                bt.logging.error(f"Error committing repo ID '{hf_repo_id}' on attempt {attempt}: {e}")
                if attempt == max_retries:
                    bt.logging.error(
                        f"Failed to commit repo ID '{hf_repo_id}' to the blockchain after {max_retries} attempts."
                    )

    def _get_storage_api_key(self) -> str:
        """
        Retrieves the storage API key from the config.
        """
        endpoint = f"{constants.STORAGE_URL}/api-key"
        data = {
            "validator_uid": self.uid,
            "validator_ss58_address": self.metagraph.hotkeys[self.uid]
        }
        self._sign_with_private_key(data)
        response = requests.post(endpoint, json=data)
        response.raise_for_status()
        return response.json()["api_key"]

    def _commit_repo_id_to_chain_periodically(self, hf_repo_id: str, interval: int) -> None:
        """
        Periodically commits the repository ID to the blockchain.

        Args:
            interval (int): Time interval in seconds between consecutive commits.
        """
        while True:
            try:
                self.commit_repo_id_to_chain(hf_repo_id=hf_repo_id)
                bt.logging.info("Periodic commit HF repo id to chain completed successfully.")
            except Exception as e:
                bt.logging.error(f"Error in periodic commit for repo ID '{self.config.validator.hf_repo_id}': {e}")
            time.sleep(interval)

    # MARK: Helper Methods
    def _sign_with_private_key(self, data: dict):
        """
        Signs JSON-serializable data with the validator's private key, adding "nonce" and "signature" fields.

        Args:
            data (dict): JSON-serializable input.

        Raises:
            ValueError: If data is not serializable.
        """
        keypair = self.wallet.hotkey

        # Ensure data is serializable
        try:
            serialized_data = json.dumps(data, sort_keys=True, separators=(',', ':'))
        except TypeError as e:
            raise ValueError(f"Data must be JSON serializable: {e}")

        nonce = str(time.time_ns())
        # Calculate validator 's signature
        message = f"{serialized_data}{keypair.ss58_address}{nonce}"
        signature = f"0x{keypair.sign(message).hex()}"

        # Add nonce and signature to the data
        data["nonce"] = nonce
        data["signature"] = signature


if __name__ == "__main__":
    with Validator(get_config()) as validator:
        while True:
            bt.logging.info("Validator is running...")
            time.sleep(constants.EPOCH_LENGTH // 4)<|MERGE_RESOLUTION|>--- conflicted
+++ resolved
@@ -18,12 +18,7 @@
     constants,
     MinerManager,
     StorageManager,
-<<<<<<< HEAD
-    ValidatorLogHandler,
-    ScoringLog,
-=======
     ScoringLog
->>>>>>> bd524c8d
 )
 from redteam_core.validator import start_bittensor_log_listener
 from redteam_core.validator.miner_manager import ChallengeRecord
@@ -44,17 +39,18 @@
         #     for challenge in self.active_challenges.keys()
         # }
 
-<<<<<<< HEAD
-        # Get storage API KEY
-        storage_api_key = self._get_storage_api_key()
-=======
         # Get the storage API key
         storage_api_key = self._get_storage_api_key()
 
         # Start the Bittensor log listener
         start_bittensor_log_listener(api_key=storage_api_key)
 
->>>>>>> bd524c8d
+        # Get the storage API key
+        storage_api_key = self._get_storage_api_key()
+
+        # Start the Bittensor log listener
+        start_bittensor_log_listener(api_key=storage_api_key)
+
         # Setup storage manager and publish public hf_repo_id for storage
         self.storage_manager = StorageManager(
             cache_dir=self.config.validator.cache_dir,
@@ -66,13 +62,6 @@
             hf_repo_id=self.config.validator.hf_repo_id,
             max_retries=5
         )
-        # Initialize log handler
-        self.log_handler = ValidatorLogHandler(
-            api_key=storage_api_key,
-            buffer_size=50,
-
-        )
-
 
         # Initialize validator state
         self.miner_submit = {} # {(uid, ss58_address): {challenge_name: {commit_timestamp: int, encrypted_commit: str, key: str, commit: str, log: dict}}}
